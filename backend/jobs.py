--- conflicted
+++ resolved
@@ -491,15 +491,9 @@
             return pseudo_job_id
             
         else:
-<<<<<<< HEAD
-            # For other providers, use regular chat completion
-            print("[start_deep_research_job] Using regular chat completion for research...")
-            params = get_api_call_params(
-=======
             # Fallback approach: Use regular chat completion
             print(f"[start_deep_research_job] Using fallback chat completion for {current_provider}...")
-            response = client.chat.completions.create(
->>>>>>> bb19318a
+            params = get_api_call_params(
                 model=research_model,
                 messages=[
                     {"role": "system", "content": DEVELOPER_PROMPT},
